--- conflicted
+++ resolved
@@ -3636,18 +3636,8 @@
       // may be blocked by things like CSP.
       //   Function('') is almost the same as eval('')
       printer->Print(
-<<<<<<< HEAD
-          "var global = (function() {\n"
-          "  if (this) { return this; }\n"
-          "  if (typeof window !== 'undefined') { return window; }\n"
-          "  if (typeof global !== 'undefined') { return global; }\n"
-          "  if (typeof self !== 'undefined') { return self; }\n"
-          "  return Function('return this')();\n"
-          "}.call(null));\n\n");
-=======
           "var global = (function() { return this || window || global || self "
           "|| Function('return this')(); }).call(null);\n\n");
->>>>>>> 31aec6f4
     }
 
     for (int i = 0; i < file->dependency_count(); i++) {
